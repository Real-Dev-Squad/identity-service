--- conflicted
+++ resolved
@@ -45,13 +45,6 @@
           Properties:
             Path: /health
             Method: GET
-<<<<<<< HEAD
-      Environment: # More info about Env Vars: https://github.com/awslabs/serverless-application-model/blob/master/versions/2016-10-31.md#environment-object
-        Variables:
-          PARAM1: VALUE
-          FIRESTORE: 'VALUE'
-=======
->>>>>>> 9fdf10aa
 
   VerifyFunction:
     Type: AWS::Serverless::Function # More info about Function Resource: https://github.com/awslabs/serverless-application-model/blob/master/versions/2016-10-31.md#awsserverlessfunction
