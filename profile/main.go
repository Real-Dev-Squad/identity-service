--- conflicted
+++ resolved
@@ -73,15 +73,12 @@
 	SameAsLastPendingDiff              []string
 	ErrorInGettingProfileData          []string
 	UnAuthenticatedAccessToProfileData []string
-<<<<<<< HEAD
 	ChaincodeNotFound                  []string
 	ProfileServiceBlocked              []string
-=======
->>>>>>> 0836e12b
-}
-
-/*
- Structures Conversions
+}
+
+/*
+	Structures Conversions
 */
 func diffToRes(diff Diff) Res {
 	return Res{
@@ -237,10 +234,6 @@
  Logs the status of the user's profileDiff
 */
 func logProfileSkipped(client *firestore.Client, ctx context.Context, userId string, reason string) {
-<<<<<<< HEAD
-	newLog := Log{
-		Type:      Constants["PROFILE_SKIPPED"],
-=======
 	newLog := Log{
 		Type:      Constants["PROFILE_SKIPPED"],
 		Timestamp: time.Now(),
@@ -249,23 +242,6 @@
 		},
 		Body: map[string]interface{}{
 			"userId": userId,
-			"reason": reason,
-		},
-	}
-	client.Collection("logs").Add(ctx, newLog)
-}
-
-func logProfileStored(client *firestore.Client, ctx context.Context, userId string) {
-	newLog := Log{
-		Type:      Constants["PROFILE_DIFF_STORED"],
->>>>>>> 0836e12b
-		Timestamp: time.Now(),
-		Meta: map[string]interface{}{
-			"userId": userId,
-		},
-		Body: map[string]interface{}{
-			"userId": userId,
-<<<<<<< HEAD
 			"reason": reason,
 		},
 	}
@@ -281,8 +257,6 @@
 		},
 		Body: map[string]interface{}{
 			"userId": userId,
-=======
->>>>>>> 0836e12b
 		},
 	}
 	client.Collection("logs").Add(ctx, newLog)
@@ -381,7 +355,6 @@
 	var status string = Constants["STORED"]
 	userUrl = userUrl + "profile"
 	hashedChaincode, err := bcrypt.GenerateFromPassword([]byte(chaincode), bcrypt.DefaultCost)
-<<<<<<< HEAD
 	if err != nil {
 		log.Fatal(err)
 	}
@@ -393,19 +366,6 @@
 	if err != nil {
 		log.Fatal(err)
 	}
-=======
-	if err != nil {
-		log.Fatal(err)
-	}
-
-	httpClient := &http.Client{}
-	req, _ := http.NewRequest("GET", userUrl, nil)
-	req.Header.Add("Authorization", fmt.Sprintf("Bearer %s", string(hashedChaincode)))
-	resp, err := httpClient.Do(req)
-	if err != nil {
-		log.Fatal(err)
-	}
->>>>>>> 0836e12b
 	if resp.StatusCode == 401 {
 		status = Constants["PROFILE_SKIPPED_DUE_TO_UNAUTHENTICATED_ACCESS_TO_PROFILE_DATA"]
 		logProfileSkipped(client, ctx, userId, "Unauthenticated Access to Profile Data")
@@ -484,7 +444,6 @@
 		var userId string = doc.Ref.ID
 		var userUrl string
 		var chaincode string
-<<<<<<< HEAD
 		var username string
 
 		if str, ok := doc.Data()["username"].(string); ok {
@@ -515,19 +474,6 @@
 			continue
 		}
 
-=======
-		if str, ok := doc.Data()["profileURL"].(string); ok {
-			userUrl = str
-		} else {
-			profilesSkipped.ProfileURL = append(profilesSkipped.ProfileURL, userId)
-			logProfileSkipped(client, ctx, userId, "Profile URL not available")
-			setProfileStatusBlocked(client, ctx, userId, "Profile URL not available")
-			continue
-		}
-		if str, ok := doc.Data()["chaincode"].(string); ok {
-			chaincode = str
-		}
->>>>>>> 0836e12b
 		if userUrl[len(userUrl)-1] != '/' {
 			userUrl = userUrl + "/"
 		}
@@ -541,11 +487,7 @@
 
 		logHealth(client, ctx, userId, isServiceRunning)
 		if !isServiceRunning {
-<<<<<<< HEAD
 			profilesSkipped.ServiceDown = append(profilesSkipped.ServiceDown, username)
-=======
-			profilesSkipped.ServiceDown = append(profilesSkipped.ServiceDown, userId)
->>>>>>> 0836e12b
 			logProfileSkipped(client, ctx, userId, "Profile Service Down")
 			setProfileStatusBlocked(client, ctx, userId, "Profile Service Down")
 			continue
@@ -553,7 +495,6 @@
 
 		status := getdata(client, ctx, userId, userUrl, chaincode)
 		if status == Constants["SKIPPED_SAME_LAST_PENDING_DIFF"] {
-<<<<<<< HEAD
 			profilesSkipped.SameAsLastPendingDiff = append(profilesSkipped.SameAsLastPendingDiff, username)
 		} else if status == Constants["SKIPPED_CURRENT_USER_DATA_SAME_AS_DIFF"] {
 			profilesSkipped.CurrentUserDataSameAsDiff = append(profilesSkipped.CurrentUserDataSameAsDiff, username)
@@ -565,19 +506,6 @@
 			profilesSkipped.UnAuthenticatedAccessToProfileData = append(profilesSkipped.UnAuthenticatedAccessToProfileData, username)
 		} else {
 			profileDiffsStored = append(profileDiffsStored, username)
-=======
-			profilesSkipped.SameAsLastPendingDiff = append(profilesSkipped.SameAsLastPendingDiff, userId)
-		} else if status == Constants["SKIPPED_CURRENT_USER_DATA_SAME_AS_DIFF"] {
-			profilesSkipped.CurrentUserDataSameAsDiff = append(profilesSkipped.CurrentUserDataSameAsDiff, userId)
-		} else if status == Constants["SKIPPED_SAME_LAST_REJECTED_DIFF"] {
-			profilesSkipped.SameAsLastRejectedDiff = append(profilesSkipped.SameAsLastRejectedDiff, userId)
-		} else if status == Constants["PROFILE_SKIPPED_DUE_TO_ERROR_IN_GETTING_PROFILE_DATA"] {
-			profilesSkipped.ErrorInGettingProfileData = append(profilesSkipped.ErrorInGettingProfileData, userId)
-		} else if status == Constants["PROFILE_SKIPPED_DUE_TO_UNAUTHENTICATED_ACCESS_TO_PROFILE_DATA"] {
-			profilesSkipped.UnAuthenticatedAccessToProfileData = append(profilesSkipped.UnAuthenticatedAccessToProfileData, userId)
-		} else {
-			profileDiffsStored = append(profileDiffsStored, userId)
->>>>>>> 0836e12b
 		}
 	}
 
@@ -599,7 +527,6 @@
 	var report = map[string]interface{}{
 		"TotalProfilesChecked": totalProfilesChecked,
 		"Stored": map[string]interface{}{
-<<<<<<< HEAD
 			"count":     len(profileDiffsStored),
 			"usernames": profileDiffsStored,
 		},
@@ -639,39 +566,6 @@
 			"ChaincodeNotFound": map[string]interface{}{
 				"count":     len(profilesSkipped.ChaincodeNotFound),
 				"usernames": profilesSkipped.ChaincodeNotFound,
-=======
-			"count":   len(profileDiffsStored),
-			"userIds": profileDiffsStored,
-		},
-		"Skipped": map[string]interface{}{
-			"CurrentUserDataSameAsDiff": map[string]interface{}{
-				"count":   len(profilesSkipped.CurrentUserDataSameAsDiff),
-				"userIds": profilesSkipped.CurrentUserDataSameAsDiff,
-			},
-			"SameAsLastRejectedDiff": map[string]interface{}{
-				"count":   len(profilesSkipped.SameAsLastRejectedDiff),
-				"userIds": profilesSkipped.SameAsLastRejectedDiff,
-			},
-			"NoProfileURLCount": map[string]interface{}{
-				"count":   len(profilesSkipped.ProfileURL),
-				"userIds": profilesSkipped.ProfileURL,
-			},
-			"UnauthenticatedAccessToProfileData": map[string]interface{}{
-				"count":   len(profilesSkipped.UnAuthenticatedAccessToProfileData),
-				"userIds": profilesSkipped.UnAuthenticatedAccessToProfileData,
-			},
-			"ErrorInGettingProfileData": map[string]interface{}{
-				"count":   len(profilesSkipped.ErrorInGettingProfileData),
-				"userIds": profilesSkipped.ErrorInGettingProfileData,
-			},
-			"ServiceDown": map[string]interface{}{
-				"count":   len(profilesSkipped.ServiceDown),
-				"userIds": profilesSkipped.ServiceDown,
-			},
-			"SameAsLastPendingDiff": map[string]interface{}{
-				"count":   len(profilesSkipped.SameAsLastPendingDiff),
-				"userIds": profilesSkipped.SameAsLastPendingDiff,
->>>>>>> 0836e12b
 			},
 		},
 	}
